--- conflicted
+++ resolved
@@ -506,13 +506,8 @@
             for uname in h5_state.list_universes():
                 top, traj = h5_state.get_universe(uname)
 
-<<<<<<< HEAD
-                json_state.add_universe(uname, top['abspath'][0],
-                                        *traj['abspath'])
-=======
                 json_state.universes.add(uname, top['abspath'][0],
-                                        traj['abspath'][0])
->>>>>>> adaa29ea
+                                        traj['abspath'])
 
                 json_state.universes[uname]
 
